--- conflicted
+++ resolved
@@ -567,7 +567,150 @@
     return pairs[:top_n]
 
 
-<<<<<<< HEAD
+class MarkovStrategy(BaseStrategy):
+    """Markov Chain Strategy for Price Prediction (Stateful)"""
+
+    def __init__(
+        self,
+        n_inst,
+        lookback_period=11,
+        capital_allocation=6000,
+        min_confidence=0.9,  # Minimum confidence threshold for trading
+    ):
+        super().__init__(n_inst)
+        self.lookback_period = lookback_period
+        self.capital_allocation = capital_allocation
+        self.min_confidence = min_confidence
+        self.transition_matrices = [None] * n_inst
+
+    def _build_transition_matrix(self, price_series):
+        """
+        Build a 2-state Markov transition matrix based on price changes:
+        State 0: price down or unchanged
+        State 1: price up
+        """
+        n = len(price_series)
+        if n < 3:  # Need at least 3 points for 2 transitions
+            return np.array([[0.5, 0.5], [0.5, 0.5]])  # Uniform if insufficient data
+
+        # Convert price series to states (0 = down/flat, 1 = up)
+        states = np.zeros(n - 1, dtype=int)
+        for i in range(1, n):
+            states[i - 1] = 1 if price_series[i] > price_series[i - 1] else 0
+
+        # Count state transitions
+        transition_counts = np.zeros((2, 2))
+        for i in range(len(states) - 1):
+            current_state = states[i]
+            next_state = states[i + 1]
+            transition_counts[current_state, next_state] += 1
+
+        # Convert counts to probabilities
+        transition_matrix = np.zeros((2, 2))
+        for i in range(2):
+            total_transitions = np.sum(transition_counts[i])
+            if total_transitions > 0:
+                transition_matrix[i] = transition_counts[i] / total_transitions
+            else:
+                transition_matrix[i] = [0.5, 0.5]  # Default to 50/50
+
+        return transition_matrix
+
+    def _get_signal_strength(self, prob_up, prob_down):
+        """
+        Calculate signal strength based on probability confidence
+        """
+        max_prob = max(prob_up, prob_down)
+
+        # Only trade if confidence exceeds minimum threshold
+        if max_prob < self.min_confidence:
+            return 0
+
+        # Signal strength based on confidence level
+        if prob_up > prob_down:
+            return min(1.0, (prob_up - 0.5) * 2)  # Scale 0.5-1.0 to 0-1.0
+        else:
+            return -min(1.0, (prob_down - 0.5) * 2)  # Negative for sell signal
+
+    def __call__(self, prcSoFar):
+        (nins, nt) = prcSoFar.shape
+        self.reset_positions(nins)
+
+        if nt < self.lookback_period + 2:  # Need extra data for transitions
+            self.curPos = np.zeros(nins)
+            return self.curPos
+
+        positions = self.curPos.copy()
+
+        for i in range(nins):
+            # Get recent price history
+            prices = prcSoFar[i, -(self.lookback_period + 1) :]
+            current_price = prices[-1]
+
+            if current_price <= 0:
+                continue
+
+            # Build/update transition matrix for this instrument
+            transition_matrix = self._build_transition_matrix(prices)
+            self.transition_matrices[i] = transition_matrix
+
+            # Determine current state (based on latest price change)
+            if len(prices) >= 2:
+                current_state = 1 if prices[-1] > prices[-2] else 0
+            else:
+                continue
+
+            # Get probabilities for next state
+            prob_down = transition_matrix[current_state, 0]  # P(next state = down)
+            prob_up = transition_matrix[current_state, 1]  # P(next state = up)
+
+            # Generate trading signal based on Markov prediction
+            signal_strength = self._get_signal_strength(prob_up, prob_down)
+
+            # Position sizing based on signal strength
+            if abs(signal_strength) > 0:
+                position_change = int(
+                    self.capital_allocation * signal_strength / current_price
+                )
+                positions[i] += position_change
+
+        self.curPos = positions
+        return self.curPos
+
+    def get_transition_probabilities(self, instrument_id):
+        """
+        Get the current transition matrix for a specific instrument
+        Useful for debugging and analysis
+        """
+        if 0 <= instrument_id < len(self.transition_matrices):
+            return self.transition_matrices[instrument_id]
+        return None
+
+    def print_strategy_state(self, prcSoFar, instrument_id=0):
+        """
+        Print current strategy state for debugging
+        """
+        if instrument_id < len(self.transition_matrices):
+            matrix = self.transition_matrices[instrument_id]
+            if matrix is not None:
+                print(f"Instrument {instrument_id} Transition Matrix:")
+                print(
+                    f"From DOWN state: {matrix[0][0]:.3f} stay DOWN, {matrix[0][1]:.3f} go UP"
+                )
+                print(
+                    f"From UP state:   {matrix[1][0]:.3f} go DOWN, {matrix[1][1]:.3f} stay UP"
+                )
+
+                # Current state
+                prices = prcSoFar[instrument_id, -(self.lookback_period + 1) :]
+                if len(prices) >= 2:
+                    current_state = 1 if prices[-1] > prices[-2] else 0
+                    state_name = "UP" if current_state == 1 else "DOWN"
+                    next_up_prob = matrix[current_state, 1]
+                    print(f"Current state: {state_name}")
+                    print(f"Predicted probability of UP next: {next_up_prob:.3f}")
+
+
 # ----------- Plotting Function with SMA/EMA and Bollinger Bands -----------
 def plot_price_with_indicators(
     prices, instrument_idx=0, period=20, std_dev=1.6, ma_type="SMA", figsize=(12, 8)
@@ -687,142 +830,4 @@
     plt.tight_layout()
     plt.show()
 
-    return ma_values, upper_band, lower_band
-=======
-class MarkovStrategy(BaseStrategy):
-    """Markov Chain Strategy for Price Prediction (Stateful)"""
-
-    def __init__(
-        self,
-        n_inst,
-        lookback_period=11,
-        capital_allocation=6000,
-        min_confidence=0.9  # Minimum confidence threshold for trading
-    ):
-        super().__init__(n_inst)
-        self.lookback_period = lookback_period
-        self.capital_allocation = capital_allocation
-        self.min_confidence = min_confidence
-        self.transition_matrices = [None] * n_inst
-
-    def _build_transition_matrix(self, price_series):
-        """
-        Build a 2-state Markov transition matrix based on price changes:
-        State 0: price down or unchanged
-        State 1: price up
-        """
-        n = len(price_series)
-        if n < 3:  # Need at least 3 points for 2 transitions
-            return np.array([[0.5, 0.5], [0.5, 0.5]])  # Uniform if insufficient data
-
-        # Convert price series to states (0 = down/flat, 1 = up)
-        states = np.zeros(n-1, dtype=int)
-        for i in range(1, n):
-            states[i-1] = 1 if price_series[i] > price_series[i-1] else 0
-
-        # Count state transitions
-        transition_counts = np.zeros((2, 2))
-        for i in range(len(states)-1):
-            current_state = states[i]
-            next_state = states[i+1]
-            transition_counts[current_state, next_state] += 1
-
-        # Convert counts to probabilities
-        transition_matrix = np.zeros((2, 2))
-        for i in range(2):
-            total_transitions = np.sum(transition_counts[i])
-            if total_transitions > 0:
-                transition_matrix[i] = transition_counts[i] / total_transitions
-            else:
-                transition_matrix[i] = [0.5, 0.5]  # Default to 50/50
-
-        return transition_matrix
-
-    def _get_signal_strength(self, prob_up, prob_down):
-        """
-        Calculate signal strength based on probability confidence
-        """
-        max_prob = max(prob_up, prob_down)
-        
-        # Only trade if confidence exceeds minimum threshold
-        if max_prob < self.min_confidence:
-            return 0
-        
-        # Signal strength based on confidence level
-        if prob_up > prob_down:
-            return min(1.0, (prob_up - 0.5) * 2)  # Scale 0.5-1.0 to 0-1.0
-        else:
-            return -min(1.0, (prob_down - 0.5) * 2)  # Negative for sell signal
-
-    def __call__(self, prcSoFar):
-        (nins, nt) = prcSoFar.shape
-        self.reset_positions(nins)
-
-        if nt < self.lookback_period + 2:  # Need extra data for transitions
-            self.curPos = np.zeros(nins)
-            return self.curPos
-
-        positions = self.curPos.copy()
-
-        for i in range(nins):
-            # Get recent price history
-            prices = prcSoFar[i, -(self.lookback_period + 1):]
-            current_price = prices[-1]
-
-            if current_price <= 0:
-                continue
-
-            # Build/update transition matrix for this instrument
-            transition_matrix = self._build_transition_matrix(prices)
-            self.transition_matrices[i] = transition_matrix
-
-            # Determine current state (based on latest price change)
-            if len(prices) >= 2:
-                current_state = 1 if prices[-1] > prices[-2] else 0
-            else:
-                continue
-
-            # Get probabilities for next state
-            prob_down = transition_matrix[current_state, 0]  # P(next state = down)
-            prob_up = transition_matrix[current_state, 1]    # P(next state = up)
-
-            # Generate trading signal based on Markov prediction
-            signal_strength = self._get_signal_strength(prob_up, prob_down)
-
-            # Position sizing based on signal strength
-            if abs(signal_strength) > 0:
-                position_change = int(self.capital_allocation * signal_strength / current_price)
-                positions[i] += position_change
-
-        self.curPos = positions
-        return self.curPos
-
-    def get_transition_probabilities(self, instrument_id):
-        """
-        Get the current transition matrix for a specific instrument
-        Useful for debugging and analysis
-        """
-        if 0 <= instrument_id < len(self.transition_matrices):
-            return self.transition_matrices[instrument_id]
-        return None
-
-    def print_strategy_state(self, prcSoFar, instrument_id=0):
-        """
-        Print current strategy state for debugging
-        """
-        if instrument_id < len(self.transition_matrices):
-            matrix = self.transition_matrices[instrument_id]
-            if matrix is not None:
-                print(f"Instrument {instrument_id} Transition Matrix:")
-                print(f"From DOWN state: {matrix[0][0]:.3f} stay DOWN, {matrix[0][1]:.3f} go UP")
-                print(f"From UP state:   {matrix[1][0]:.3f} go DOWN, {matrix[1][1]:.3f} stay UP")
-                
-                # Current state
-                prices = prcSoFar[instrument_id, -(self.lookback_period + 1):]
-                if len(prices) >= 2:
-                    current_state = 1 if prices[-1] > prices[-2] else 0
-                    state_name = "UP" if current_state == 1 else "DOWN"
-                    next_up_prob = matrix[current_state, 1]
-                    print(f"Current state: {state_name}")
-                    print(f"Predicted probability of UP next: {next_up_prob:.3f}")
->>>>>>> 38c748c1
+    return ma_values, upper_band, lower_band